--- conflicted
+++ resolved
@@ -25,40 +25,6 @@
     s.mocked_datastore.expect :begin_transaction, begin_tx_res, [Google::Datastore::V1beta3::BeginTransactionRequest]
     s
   end
-<<<<<<< HEAD
-  let(:transaction) { Gcloud::Datastore::Transaction.new connection }
-  let(:lookup_response) do
-    Gcloud::Datastore::Proto::LookupResponse.new.tap do |response|
-      response.found = 2.times.map do
-        Gcloud::Datastore::Proto::EntityResult.new.tap do |er|
-          er.entity = Gcloud::Datastore::Entity.new.tap do |e|
-            e.key = Gcloud::Datastore::Key.new "ds-test", "thingie"
-            e["name"] = "thingamajig"
-          end.to_proto
-        end
-      end
-    end
-  end
-  let(:run_query_response) do
-    Gcloud::Datastore::Proto::RunQueryResponse.new.tap do |response|
-      response.batch = Gcloud::Datastore::Proto::QueryResultBatch.new.tap do |batch|
-        batch.entity_result = 2.times.map do
-          Gcloud::Datastore::Proto::EntityResult.new.tap do |er|
-            er.entity = Gcloud::Datastore::Entity.new.tap do |e|
-              e.key = Gcloud::Datastore::Key.new "ds-test", "thingie"
-              e["name"] = "thingamajig"
-            end.to_proto
-          end
-        end
-        batch.end_cursor = Gcloud::Datastore::Proto.decode_cursor query_cursor
-      end
-    end
-  end
-  let(:commit_response) do
-    Gcloud::Datastore::Proto::CommitResponse.new.tap do |response|
-      response.mutation_result = Gcloud::Datastore::Proto::MutationResult.new
-    end
-=======
   let(:transaction) { Gcloud::Datastore::Transaction.new service }
   let(:commit_res) do
     Google::Datastore::V1beta3::CommitResponse.new(
@@ -76,7 +42,6 @@
         )
       end
     )
->>>>>>> 8f12d410
   end
   let(:run_query_res) do
     run_query_res_entities = 2.times.map do
@@ -98,11 +63,7 @@
   let(:begin_tx_res) do
     Google::Datastore::V1beta3::BeginTransactionResponse.new(transaction: tx_id)
   end
-<<<<<<< HEAD
-  let(:query_cursor) { "c3VwZXJhd2Vzb21lIQ==" }
-=======
   let(:tx_id) { "giterdone".encode("ASCII-8BIT") }
->>>>>>> 8f12d410
 
   after do
     transaction.service.mocked_datastore.verify
@@ -115,9 +76,6 @@
       e["name"] = "thingamajig"
     end
     transaction.save entity
-<<<<<<< HEAD
-    transaction.instance_variable_get("@commit").send(:shared_upserts).must_include entity
-=======
     # Testing implementation like we are writing Java!
     transaction.instance_variable_get("@commit").instance_variable_get("@shared_upserts").must_include entity
   end
@@ -243,7 +201,6 @@
     transaction.update [entity1, entity2]
     transaction.instance_variable_get("@commit").instance_variable_get("@shared_updates").must_include entity1
     transaction.instance_variable_get("@commit").instance_variable_get("@shared_updates").must_include entity2
->>>>>>> 8f12d410
   end
 
   it "delete does not persist entities" do
@@ -252,91 +209,8 @@
       e["name"] = "thingamajig"
     end
     transaction.delete entity
-<<<<<<< HEAD
-    transaction.instance_variable_get("@commit").send(:shared_deletes).must_include entity.key
-  end
-
-  it "delete does not persist keys" do
-    entity = Gcloud::Datastore::Entity.new.tap do |e|
-      e.key = Gcloud::Datastore::Key.new "ds-test", "thingie"
-      e["name"] = "thingamajig"
-    end
-    transaction.delete entity.key
-    transaction.instance_variable_get("@commit").send(:shared_deletes).must_include entity.key
-  end
-
-  it "commit will save and delete entities" do
-    transaction.connection.expect :commit,
-                                  commit_response,
-                                  [Gcloud::Datastore::Proto::Mutation, String]
-
-    entity_to_be_saved = Gcloud::Datastore::Entity.new.tap do |e|
-      e.key = Gcloud::Datastore::Key.new "ds-test", "to-be-saved"
-      e["name"] = "Gonna be saved"
-    end
-    entity_to_be_deleted = Gcloud::Datastore::Entity.new.tap do |e|
-      e.key = Gcloud::Datastore::Key.new "ds-test", "to-be-saved"
-      e["name"] = "Gonna be deleted"
-    end
-
-    entity_to_be_saved.wont_be :persisted?
-    transaction.commit do |c|
-      c.save entity_to_be_saved
-      c.delete entity_to_be_deleted
-    end
-    entity_to_be_saved.must_be :persisted?
-  end
-
-  it "find can take a key" do
-    transaction.connection.expect :lookup,
-                                  lookup_response,
-                                  [Gcloud::Datastore::Proto::Key,
-                                   transaction: transaction.id]
-
-    key = Gcloud::Datastore::Key.new "ds-test", "thingie"
-    entity = transaction.find key
-    entity.must_be_kind_of Gcloud::Datastore::Entity
-  end
-
-  it "find_all takes several keys" do
-    transaction.connection.expect :lookup,
-                                  lookup_response,
-                                  [Gcloud::Datastore::Proto::Key,
-                                   Gcloud::Datastore::Proto::Key,
-                                   transaction: transaction.id]
-
-    key = Gcloud::Datastore::Key.new "ds-test", "thingie"
-    entities = transaction.find_all key, key
-    entities.count.must_equal 2
-    entities.deferred.count.must_equal 0
-    entities.missing.count.must_equal 0
-    entities.each do |entity|
-      entity.must_be_kind_of Gcloud::Datastore::Entity
-    end
-  end
-
-  it "run will fulfill a query" do
-    transaction.connection.expect :run_query,
-                                  run_query_response,
-                                  [Gcloud::Datastore::Proto::Query, nil,
-                                   transaction: transaction.id]
-
-    query = Gcloud::Datastore::Query.new.kind("User")
-    entities = transaction.run query
-    entities.count.must_equal 2
-    entities.each do |entity|
-      entity.must_be_kind_of Gcloud::Datastore::Entity
-    end
-    entities.cursor.must_equal query_cursor
-    entities.end_cursor.must_equal query_cursor
-    entities.more_results.must_be :nil?
-    refute entities.not_finished?
-    refute entities.more_after_limit?
-    refute entities.no_more?
-=======
     # Testing implementation is bad, mkay?
     transaction.instance_variable_get("@commit").instance_variable_get("@shared_deletes").must_include entity.key
->>>>>>> 8f12d410
   end
 
   it "delete does not persist multiple entities" do
@@ -574,10 +448,7 @@
     transaction.save entity
     entity.wont_be :persisted?
     transaction.commit
-<<<<<<< HEAD
-=======
     entity.key.must_be :complete?
->>>>>>> 8f12d410
     entity.must_be :persisted?
   end
 
